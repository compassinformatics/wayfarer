--- conflicted
+++ resolved
@@ -102,20 +102,6 @@
       <SubType>Code</SubType>
     </Content>
   </ItemGroup>
-<<<<<<< HEAD
-=======
-  <ItemGroup>
-    <Interpreter Include="..\..\VirtualEnvs\wayfarer\">
-      <Id>wayfarer</Id>
-      <Version>0.0</Version>
-      <Description>wayfarer (Python 3.10 (64-bit))</Description>
-      <InterpreterPath>Scripts\python.exe</InterpreterPath>
-      <WindowsInterpreterPath>Scripts\pythonw.exe</WindowsInterpreterPath>
-      <PathEnvironmentVariable>PYTHONPATH</PathEnvironmentVariable>
-      <Architecture>X64</Architecture>
-    </Interpreter>
-  </ItemGroup>
->>>>>>> c342272a
   <Import Project="$(MSBuildExtensionsPath32)\Microsoft\VisualStudio\v$(VisualStudioVersion)\Python Tools\Microsoft.PythonTools.targets" />
   <!-- Uncomment the CoreCompile target to enable the Build command in
        Visual Studio and specify your pre- and post-build commands in
